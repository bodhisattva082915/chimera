{
	"name": "chimera",
	"version": "0.1.0",
	"description": "A data-driven application scaffolding framework for declaritively building web applications.",
	"contributors": [
		{
			"name": "Andrew Bettke",
			"email": "abettke@gmail.com"
		}
	],
	"repository": {
		"type": "git",
		"url": "https://github.com/bodhisattva082915/chimera"
	},
	"main": "index.js",
	"scripts": {
		"lint": "eslint .",
		"test": "mocha",
		"build": "webpack",
		"start": "docker-compose up -d && webpack --watch",
		"stop": "docker-compose down"
	},
	"author": "",
	"license": "MIT",
	"dependencies": {
		"express": "^4.16.4",
		"lodash": "^4.17.11",
		"mongodb": "^3.1.8",
		"mongoose": "^5.3.11",
<<<<<<< HEAD
		"mongoose-unique-validator": "^2.0.2",
		"uuid": "^3.3.2",
		"validator": "^10.9.0"
=======
		"mongoose-schema-jsonschema": "^1.1.15",
		"mongoose-unique-validator": "^2.0.2"
>>>>>>> 89949cc2
	},
	"devDependencies": {
		"@babel/core": "^7.1.5",
		"@babel/plugin-proposal-class-properties": "^7.1.0",
		"@babel/preset-env": "^7.1.5",
		"@babel/register": "^7.0.0",
		"babel-eslint": "^10.0.1",
		"babel-loader": "^8.0.4",
		"babel-plugin-module-resolver": "^3.1.1",
		"chai": "^4.2.0",
		"chai-as-promised": "^7.1.1",
		"chai-sinon": "^2.8.1",
		"chai-subset": "^1.6.0",
		"dotenv": "^6.1.0",
		"dotenv-extended": "^2.3.0",
		"eslint": "^5.8.0",
		"eslint-config-standard": "^12.0.0",
		"eslint-loader": "^2.1.1",
		"eslint-plugin-chai-friendly": "^0.4.1",
		"eslint-plugin-import": "^2.14.0",
		"eslint-plugin-json": "^1.2.1",
		"eslint-plugin-mocha": "^5.2.0",
		"eslint-plugin-node": "^8.0.0",
		"eslint-plugin-promise": "^4.0.1",
		"eslint-plugin-standard": "^4.0.0",
		"express-http-proxy": "^1.5.0",
		"factory-girl": "^5.0.3",
		"mocha": "^5.2.0",
		"mongodb-memory-server": "^2.7.0",
		"nodemon-webpack-plugin": "^4.0.6",
		"sinon": "^7.1.1",
		"sinon-express-mock": "^2.1.0",
		"webpack": "^4.24.0",
		"webpack-cli": "^3.1.2",
		"webpack-node-externals": "^1.7.2"
	}
}<|MERGE_RESOLUTION|>--- conflicted
+++ resolved
@@ -27,14 +27,10 @@
 		"lodash": "^4.17.11",
 		"mongodb": "^3.1.8",
 		"mongoose": "^5.3.11",
-<<<<<<< HEAD
+		"mongoose-schema-jsonschema": "^1.1.15",
 		"mongoose-unique-validator": "^2.0.2",
 		"uuid": "^3.3.2",
 		"validator": "^10.9.0"
-=======
-		"mongoose-schema-jsonschema": "^1.1.15",
-		"mongoose-unique-validator": "^2.0.2"
->>>>>>> 89949cc2
 	},
 	"devDependencies": {
 		"@babel/core": "^7.1.5",
